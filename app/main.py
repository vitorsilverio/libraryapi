--- conflicted
+++ resolved
@@ -1,14 +1,10 @@
 from fastapi import FastAPI
-<<<<<<< HEAD
-from fastapi.responses import StreamingResponse, Response
-from libraryapi.pergamum import PergamumDownloader
 
-=======
 from fastapi.responses import Response
 from fastapi.responses import StreamingResponse
 
 from libraryapi.pergamum import PergamumDownloader
->>>>>>> 06c66b42
+
 
 app = FastAPI()
 pergamumDownloader = PergamumDownloader()
