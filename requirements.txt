--- conflicted
+++ resolved
@@ -1,13 +1,8 @@
+zeep
+requests
+uvicorn
 fastapi
+xmltodict
 pydantic
 pymarc
-requests
-uvicorn
-xmltodict
-<<<<<<< HEAD
-zeep
-=======
-pydantic
-pymarc
-pre-commit
->>>>>>> 06c66b42
+pre-commit